import { DirectSignResponse } from '@cosmjs/proto-signing';
import cosmosChains from 'constants/cosmos-chains';
import { cosmos, google } from 'constants/cosmos-v0.44.5';
import dotenv from 'dotenv';
import _ from 'lodash';
import Long from 'long';
import lcdService from 'services/cosmos-tx/cosmos-sdk-lcd-service';
import cosmosTxService from 'services/cosmos-tx/cosmos-tx-service';
import keplrWallet from 'services/cosmos-wallet/keplr-wallet';
import loggerFactory from 'services/util/logger-factory';
import typeHelper from 'services/util/type-helper';
import accountStore from 'stores/account-store';
import { CosmosWalletType, ICosmosWallet, ICosmosWalletManager, SupportedCosmosChain, CosmosBroadcastSource } from 'types';

dotenv.config();
const logger = loggerFactory.getLogger('[CosmosWalletManager]');

const walletMap: Record<CosmosWalletType, ICosmosWallet> = {
  [CosmosWalletType.Keplr]: keplrWallet
};

const chainWalletTypeMap: Record<SupportedCosmosChain, CosmosWalletType | undefined> = {
  [SupportedCosmosChain.GravityBridge]: undefined,
  [SupportedCosmosChain.Osmosis]: undefined,
  [SupportedCosmosChain.Stargaze]: undefined,
  [SupportedCosmosChain.Cosmos]: undefined,
<<<<<<< HEAD
  [SupportedCosmosChain.Cheqd]: undefined
=======
  [SupportedCosmosChain.Iris]: undefined
>>>>>>> 7db17d44
};

const chainWalletMap: Record<SupportedCosmosChain, ICosmosWallet | undefined> = {
  [SupportedCosmosChain.GravityBridge]: undefined,
  [SupportedCosmosChain.Osmosis]: undefined,
  [SupportedCosmosChain.Stargaze]: undefined,
  [SupportedCosmosChain.Cosmos]: undefined,
<<<<<<< HEAD
  [SupportedCosmosChain.Cheqd]: undefined
=======
  [SupportedCosmosChain.Iris]: undefined
>>>>>>> 7db17d44
};

async function init (): Promise<void> {
  for (const chain of _.values(SupportedCosmosChain)) {
    const walletType = window.localStorage.getItem(chain.toString());
    if (walletType && typeHelper.isCosmosWalletType(walletType)) {
      try {
        await connect(chain as SupportedCosmosChain, walletType);
      } catch (error) {
        logger.error(`[init] Error on chain: ${chain} and wallet type: ${walletType}`, error);
      }
    }
  }
}

async function connect (chain: SupportedCosmosChain, walletType: CosmosWalletType): Promise<void> {
  logger.info(`[connect] Connecting ${walletType} for ${chain}...`);
  const wallet = getWallet(walletType);
  if (!wallet) {
    logger.error(`[connect] ${walletType} is not supported!`);
    throw new Error(`${walletType} is not supported!`);
  }

  setWallet(chain, walletType);
  const chainInfo = cosmosChains[chain];
  await wallet.addChain(chainInfo.chainId);
  const account = await wallet.getAccount(chainInfo.chainId);
  account.balance = await getBalance(chain, account.address);
  accountStore.updateAccount(chain, account, walletType);
}

async function sign (chain: SupportedCosmosChain, messages: google.protobuf.IAny[], fee?: string, gasLimit?: number): Promise<DirectSignResponse> {
  const wallet = getWalletByChain(chain);
  if (!wallet) {
    logger.error(`[sign] No wallet for ${chain}!`);
    throw new Error(`No wallet for ${chain}!`);
  }

  const chainInfo = cosmosChains[chain];
  const chainId = chainInfo.chainId;

  const account = await wallet.getAccount(chainId);
  logger.info('[sign] Account from wallet:', account);
  if (!account) {
    const errorMessage = `Can't get account for ${chain}!`;
    logger.error('[sign]', errorMessage);
    throw new Error(errorMessage);
  }

  const txBody = cosmosTxService.createTxBody(messages);
  logger.info('[sign] txBody:', txBody);

  const [accountNumber, sequence] = await getAccountInfo(chain, account.address);
  fee = fee || '0';
  const _gasLimit = gasLimit ? new Long(gasLimit) : new Long(200000);
  const mode = cosmos.tx.signing.v1beta1.SignMode.SIGN_MODE_DIRECT;

  const authInfo = cosmosTxService.getAuthInfo(
    account.pubKey,
    sequence,
    chainInfo.denom,
    fee,
    _gasLimit,
    mode
  );
  logger.info('[sign] Auth Info:', authInfo);

  const signDoc = cosmosTxService.getSignDoc(
    chainId,
    txBody,
    authInfo,
    new Long(_.toNumber(accountNumber))
  );
  logger.info('[sign] Sign Doc:', signDoc);

  return wallet.sign(chainId, account.address, signDoc);
}

async function broadcast (
  chain: SupportedCosmosChain,
  txBytes: Uint8Array,
  broadCastMode: cosmos.tx.v1beta1.BroadcastMode,
  broadCastSource: CosmosBroadcastSource
): Promise<string> {
  let result;
  if (broadCastSource === CosmosBroadcastSource.Lcd) {
    result = await lcdService.broadcastProtoTx(chain, txBytes, broadCastMode);
  } else if (broadCastSource === CosmosBroadcastSource.Wallet) {
    const chainInfo = cosmosChains[chain];
    const chainId = chainInfo.chainId;
    const wallet = getWalletByChain(chain);
    if (wallet) {
      result = await wallet.sendTx(chainId, txBytes, broadCastMode);
    }
  }

  logger.info('[broadcast] Result:', result);
  const code = _.get(result, 'tx_response.code');
  const txhash = _.get(result, 'tx_response.txhash');

  if (code !== 0) {
    const rawLog = _.get(result, 'tx_response.raw_log');
    logger.error('[broadcast]', rawLog);
    throw new Error(rawLog);
  }

  return txhash;
}

function getWallet (walletType: CosmosWalletType): ICosmosWallet {
  return walletMap[walletType];
}

function getWalletByChain (chain: SupportedCosmosChain): ICosmosWallet | undefined {
  const type = chainWalletTypeMap[chain];
  if (type) {
    return getWallet(type);
  } else {
    return undefined;
  }
}

function setWallet (chain: SupportedCosmosChain, walletType: CosmosWalletType): void {
  const wallet = getWallet(walletType);
  chainWalletTypeMap[chain] = walletType;
  chainWalletMap[chain] = wallet;
  logger.info(chain, walletType);
  window.localStorage.setItem(chain, walletType);
}

async function getBalance (chain: SupportedCosmosChain, address: string): Promise<string> {
  try {
    logger.info(`[getBalance] Getting balance of ${address}...`);
    const chainInfo = cosmosChains[chain];
    const _balance = await lcdService.getBalance(chain, address);
    const balance = _.find(_balance, { denom: chainInfo.denom });
    return _.get(balance, 'amount', '0');
  } catch (error) {
    logger.error('[getBalance]', error);
    return '0';
  }
}

async function getAccountInfo (chain: SupportedCosmosChain, address: string): Promise<[string, Long]> {
  try {
    logger.info(`[getAccountInfo] Getting balance of ${address}...`);
    const accountInfo = await lcdService.getAccountInfo(chain, address);
    logger.info('[getAccountInfo] Account Info:', accountInfo);
    const accountNumber = _.get(accountInfo, 'base_vesting_account.base_account.account_number') ||
      _.get(accountInfo, 'account_number');
    const sequence = _.get(accountInfo, 'base_vesting_account.base_account.sequence') ||
      _.get(accountInfo, 'sequence');

    return [accountNumber, sequence];
  } catch (error) {
    logger.error('[getAccountInfo]', error);
    return ['', new Long(0)];
  }
}

const walletManager: ICosmosWalletManager = {
  init,
  connect,
  sign,
  broadcast
};

export default walletManager;<|MERGE_RESOLUTION|>--- conflicted
+++ resolved
@@ -24,11 +24,7 @@
   [SupportedCosmosChain.Osmosis]: undefined,
   [SupportedCosmosChain.Stargaze]: undefined,
   [SupportedCosmosChain.Cosmos]: undefined,
-<<<<<<< HEAD
   [SupportedCosmosChain.Cheqd]: undefined
-=======
-  [SupportedCosmosChain.Iris]: undefined
->>>>>>> 7db17d44
 };
 
 const chainWalletMap: Record<SupportedCosmosChain, ICosmosWallet | undefined> = {
@@ -36,11 +32,7 @@
   [SupportedCosmosChain.Osmosis]: undefined,
   [SupportedCosmosChain.Stargaze]: undefined,
   [SupportedCosmosChain.Cosmos]: undefined,
-<<<<<<< HEAD
   [SupportedCosmosChain.Cheqd]: undefined
-=======
-  [SupportedCosmosChain.Iris]: undefined
->>>>>>> 7db17d44
 };
 
 async function init (): Promise<void> {
@@ -125,29 +117,33 @@
   broadCastMode: cosmos.tx.v1beta1.BroadcastMode,
   broadCastSource: CosmosBroadcastSource
 ): Promise<string> {
-  let result;
   if (broadCastSource === CosmosBroadcastSource.Lcd) {
-    result = await lcdService.broadcastProtoTx(chain, txBytes, broadCastMode);
+    const result = await lcdService.broadcastProtoTx(chain, txBytes, broadCastMode);
+    logger.info('[broadcast] Result:', result);
+    const code = _.get(result, 'tx_response.code');
+    const txhash = _.get(result, 'tx_response.txhash');
+
+    if (code !== 0) {
+      const rawLog = _.get(result, 'tx_response.raw_log');
+      logger.error('[broadcast]', rawLog);
+      throw new Error(rawLog);
+    }
+    return txhash;
   } else if (broadCastSource === CosmosBroadcastSource.Wallet) {
     const chainInfo = cosmosChains[chain];
     const chainId = chainInfo.chainId;
     const wallet = getWalletByChain(chain);
-    if (wallet) {
-      result = await wallet.sendTx(chainId, txBytes, broadCastMode);
+    if (!wallet) {
+      throw new Error('No wallet to broadcast!');
     }
-  }
-
-  logger.info('[broadcast] Result:', result);
-  const code = _.get(result, 'tx_response.code');
-  const txhash = _.get(result, 'tx_response.txhash');
-
-  if (code !== 0) {
-    const rawLog = _.get(result, 'tx_response.raw_log');
-    logger.error('[broadcast]', rawLog);
-    throw new Error(rawLog);
-  }
-
-  return txhash;
+
+    const result = await wallet.sendTx(chainId, txBytes, broadCastMode);
+    const txHash = _.toUpper(Buffer.from(result).toString('hex'));
+    logger.info('[broadcast] Result:', txHash);
+    return txHash;
+  } else {
+    return '';
+  }
 }
 
 function getWallet (walletType: CosmosWalletType): ICosmosWallet {
