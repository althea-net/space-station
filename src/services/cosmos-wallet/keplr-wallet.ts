--- conflicted
+++ resolved
@@ -6,7 +6,6 @@
 import _ from 'lodash';
 import Long from 'long';
 import loggerFactory from 'services/util/logger-factory';
-<<<<<<< HEAD
 import {
   AccountChangeEventHandler,
   CosmosChainInfo,
@@ -16,10 +15,7 @@
   NoKeplrWalletError,
   CosmosWalletType
 } from 'types';
-=======
-import { AccountChangeEventHandler, DirectSignDoc, ICosmosSdkAccount, ICosmosWallet, NoKeplrWalletError } from 'types';
 import { findChainInfoByChainId } from 'constants/cosmos-chains';
->>>>>>> a2a2a01f
 
 enum KeplrEvent {
   AccountChange = 'keplr_keystorechange'
