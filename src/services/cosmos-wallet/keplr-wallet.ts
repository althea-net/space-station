import { AminoSignResponse, BroadcastMode, StdSignDoc } from '@cosmjs/launchpad';
import { DirectSignResponse } from '@cosmjs/proto-signing';
import { Keplr, Window } from '@keplr-wallet/types';
import { cosmos } from 'constants/cosmos-v0.44.5';
import keplrChainInfo from 'constants/keplr-chain-info';
import _ from 'lodash';
import Long from 'long';
import loggerFactory from 'services/util/logger-factory';
import { AccountChangeEventHandler, DirectSignDoc, ICosmosSdkAccount, ICosmosWallet, NoKeplrWalletError, CosmosChainInfo } from 'types';

enum KeplrEvent {
  AccountChange = 'keplr_keystorechange'
}

const logger = loggerFactory.getLogger('[KelprWallet]');

const keplr = new Promise<Keplr>((resolve, reject) => {
  window.onload = () : void => {
    const _window = window as Window;
    if (_window.keplr) {
      _window.keplr.defaultOptions = {
        sign: {
          preferNoSetFee: true
        }
      };
    }
    _window.keplr
      ? resolve(_window.keplr)
      : reject(new NoKeplrWalletError("Can't find Keplr wallet."));
  };
});

async function detectKeplrProvider (): Promise<Keplr> {
  return keplr;
}

async function connect (chainInfo: CosmosChainInfo): Promise<void> {
  const keplr = await detectKeplrProvider();
  keplr.enable(chainInfo.chainId);
}

async function getAccount (chainInfo: CosmosChainInfo): Promise<ICosmosSdkAccount> {
  const keplr = await detectKeplrProvider();
  const key = await keplr.getKey(chainInfo.chainId);
  return {
    address: key.bech32Address,
    balance: '0',
    pubKey: key.pubKey
  };
}

async function addChain (chainId: string): Promise<void> {
  logger.info(`[addChain] Adding ${chainId}...`);
  const chainInfo = _.find(keplrChainInfo, { chainId });
  const keplr = await detectKeplrProvider();
  if (chainInfo) {
    await keplr.experimentalSuggestChain(chainInfo);
  }
}

async function signDirect (chainId: string, signer: string, signDoc: cosmos.tx.v1beta1.SignDoc): Promise<DirectSignResponse> {
  logger.info('[sign] Direct signing...');
  const keplr = await detectKeplrProvider();
  const _signDoc: DirectSignDoc = {
    chainId,
    bodyBytes: signDoc.body_bytes,
    authInfoBytes: signDoc.auth_info_bytes,
    accountNumber: signDoc.account_number as Long
  };
  return keplr.signDirect(chainId, signer, _signDoc);
}

<<<<<<< HEAD
async function signAmino (chainId: string, signer: string, signDoc: cosmos.tx.v1beta1.SignDoc): Promise<AminoSignResponse> {
  logger.info('[sign] Direct signing...');
  throw new Error('Not supported!');
}

async function sendTx (chainId: string, txBytes: Uint8Array, mode: BroadcastMode): Promise<Uint8Array> {
=======
async function sendTx (chainId: string, txBytes: Uint8Array, mode: cosmos.tx.v1beta1.BroadcastMode): Promise<Uint8Array> {
>>>>>>> 7a9e29bb
  logger.info('[sendTx] Sending TX...');
  const keplr = await detectKeplrProvider();
  return keplr.sendTx(chainId, txBytes, convertBroadcastMode(mode));
}

async function onAccountChange (handler: AccountChangeEventHandler): Promise<void> {
  (window as any).addEventListener(KeplrEvent.AccountChange, handler);
}

function convertBroadcastMode (mode: cosmos.tx.v1beta1.BroadcastMode): BroadcastMode {
  switch (mode) {
    case cosmos.tx.v1beta1.BroadcastMode.BROADCAST_MODE_BLOCK: return BroadcastMode.Block;
    case cosmos.tx.v1beta1.BroadcastMode.BROADCAST_MODE_ASYNC: return BroadcastMode.Async;
    case cosmos.tx.v1beta1.BroadcastMode.BROADCAST_MODE_SYNC: return BroadcastMode.Sync;
    default: return BroadcastMode.Sync;
  }
}

const keplrWallet: ICosmosWallet = {
  keepConnection: true,
  isSupportDirectSign: true,
  isSupportAminoSign: false,
  connect,
  getAccount,
  addChain,
  signDirect,
  sendTx,
  onAccountChange,
  signAmino
};

export default keplrWallet;<|MERGE_RESOLUTION|>--- conflicted
+++ resolved
@@ -70,16 +70,12 @@
   return keplr.signDirect(chainId, signer, _signDoc);
 }
 
-<<<<<<< HEAD
 async function signAmino (chainId: string, signer: string, signDoc: cosmos.tx.v1beta1.SignDoc): Promise<AminoSignResponse> {
   logger.info('[sign] Direct signing...');
   throw new Error('Not supported!');
 }
 
-async function sendTx (chainId: string, txBytes: Uint8Array, mode: BroadcastMode): Promise<Uint8Array> {
-=======
 async function sendTx (chainId: string, txBytes: Uint8Array, mode: cosmos.tx.v1beta1.BroadcastMode): Promise<Uint8Array> {
->>>>>>> 7a9e29bb
   logger.info('[sendTx] Sending TX...');
   const keplr = await detectKeplrProvider();
   return keplr.sendTx(chainId, txBytes, convertBroadcastMode(mode));
