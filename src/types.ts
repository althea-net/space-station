--- conflicted
+++ resolved
@@ -1,5 +1,4 @@
 import { AminoSignResponse } from '@cosmjs/amino';
-import { BroadcastMode } from '@cosmjs/launchpad';
 import { DirectSignResponse } from '@cosmjs/proto-signing';
 import { cosmos, google } from 'constants/cosmos-v0.44.5';
 import { EventEmitter } from 'events';
@@ -143,9 +142,8 @@
 export interface ICosmosWalletManager {
   init (): Promise<void>;
   connect (chain: SupportedCosmosChain, walletType: CosmosWalletType): Promise<void>;
-<<<<<<< HEAD
   signDirect (chain: SupportedCosmosChain, messages: google.protobuf.IAny[]): Promise<DirectSignResponse>;
-  broadcast (chain: SupportedCosmosChain, txBytes: Uint8Array, broadCastMode: cosmos.tx.v1beta1.BroadcastMode): Promise<string>;
+  broadcast (chain: SupportedCosmosChain, txBytes: Uint8Array, broadCastMode: cosmos.tx.v1beta1.BroadcastMode, broadCastSource: CosmosBroadcastSource): Promise<string>;
 }
 
 export interface ICosmosWallet {
@@ -156,18 +154,7 @@
   getAccount: (chainInfo: CosmosChainInfo) => Promise<ICosmosSdkAccount>;
   signDirect: (chainId: string, signer: string, signDoc: cosmos.tx.v1beta1.SignDoc) => Promise<DirectSignResponse>;
   signAmino: (chainId: string, signer: string, signDoc: cosmos.tx.v1beta1.SignDoc) => Promise<AminoSignResponse>;
-  sendTx: (chainId: string, txBytes: Uint8Array, mode: BroadcastMode) => Promise<Uint8Array>;
-=======
-  sign (chain: SupportedCosmosChain, messages: google.protobuf.IAny[]): Promise<DirectSignResponse>;
-  broadcast (chain: SupportedCosmosChain, txBytes: Uint8Array, broadCastMode: cosmos.tx.v1beta1.BroadcastMode, broadCastSource: CosmosBroadcastSource): Promise<string>;
-}
-
-export interface ICosmosWallet {
-  connect: (chainId: string) => Promise<void>;
-  getAccount: (chainId: string) => Promise<ICosmosSdkAccount>;
-  sign: (chainId: string, signer: string, signDoc: cosmos.tx.v1beta1.SignDoc) => Promise<DirectSignResponse>;
   sendTx: (chainId: string, txBytes: Uint8Array, mode: cosmos.tx.v1beta1.BroadcastMode) => Promise<Uint8Array>;
->>>>>>> 7a9e29bb
   addChain: (chainId: string) => Promise<void>;
   onAccountChange?: (handler: AccountChangeEventHandler) => any;
   onNetworkChange?: (handler: NetworkChangeEventHandler) => any;
