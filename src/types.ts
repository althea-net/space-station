import { BroadcastMode } from '@cosmjs/launchpad';
import { DirectSignResponse } from '@cosmjs/proto-signing';
import { cosmos, google } from 'constants/cosmos-v0.44.5';
import { EventEmitter } from 'events';
import Long from 'long';
import Web3Manager from 'services/eth-wallet/web3-manager';
import { AbstractProvider, RequestArguments } from 'web3-core';
import { ContractSendMethod } from 'web3-eth-contract';

export enum ThemeType {
  Dark = 'dark',
  Light = 'light'
}

export enum SupportedChain {
  Eth = 'eth',
  GravityBridge = 'gravityBridge',
  Osmosis = 'osmosis',
  Stargaze = 'stargaze',
  Cosmos = 'cosmos',
<<<<<<< HEAD
  Cheqd = 'cheqd'
=======
  Iris = 'iris'
>>>>>>> 7db17d44
}

export enum SupportedEthChain {
  Eth = 'eth',
}

export enum SupportedCosmosChain {
  GravityBridge = 'gravityBridge',
  Osmosis = 'osmosis',
  Stargaze = 'stargaze',
  Cosmos = 'cosmos',
<<<<<<< HEAD
  Cheqd = 'cheqd'
=======
  Iris = 'iris'
>>>>>>> 7db17d44
}

export interface IERC20Token {
  readonly chainId: string;
  readonly address: string;
  readonly name?: string;
  readonly decimals: number;
  readonly symbol: string;
  readonly logoURI?: string;
  balance?: string;
  priceDenom?: string;
}

export interface ICosmosToken {
  readonly chainId: string;
  readonly name?: string;
  readonly denom: string;
  readonly decimals: number;
  readonly symbol: string;
  readonly logoURI?: string;
  balance?: string;
  priceDenom?: string;
}

export type TokenInfo = IERC20Token | ICosmosToken;
export interface IToken {
  isErc20: boolean;
  isCosmos: boolean;
  erc20?: IERC20Token;
  cosmos?: ICosmosToken;
}

export interface IAccount {
  address: string;
  balance: string;
}

export interface ICosmosSdkAccount extends IAccount {
  pubKey: Uint8Array;
}

// eslint-disable-next-line @typescript-eslint/no-empty-interface
export interface IEthAccount extends IAccount {}
export type SupportedAccount = ICosmosSdkAccount | IEthAccount;
export enum EthWalletType {
  MetaMask = 'MetaMask'
}

export type AccountChangeEventHandler = (accounts: string[]) => void;
export type NetworkChangeEventHandler = (data: any) => void;

export interface IEthWalletManager {
  init (ethChain: SupportedEthChain): Promise<void>;
  connect (chain: SupportedEthChain, walletType: EthWalletType): Promise<void>;
  getERC20Info (chain: SupportedEthChain, contractAddress: string): Promise<IERC20Token | null>;
  updateAccount (chain: SupportedEthChain): Promise<void>;
  getERC20Balance (chain: SupportedEthChain, contractAddress: string, ownerAddress: string): Promise<string>;
  getWeb3(chain: SupportedEthChain): Promise<Web3Manager | null>;
}

export interface IEthWallet {
  connect: (chain: SupportedEthChain) => Promise<void>;
  checkConnection: (chain: SupportedEthChain) => Promise<boolean>;
  getAccount: () => Promise<IEthAccount>;
  updateNetwork: (chain: SupportedEthChain) => Promise<boolean>;
  registerAccountChangeHandler: (handler: AccountChangeEventHandler) => void;
  registerNetworkChangeHandler: (handler: NetworkChangeEventHandler) => void;
  getWeb3: () => Promise<Web3Manager | null>;
  isSupportMultiConnection: () => boolean;
}

export interface MetaMaskProvider extends AbstractProvider, EventEmitter {
  isMetaMask?: boolean;
  request (args: RequestArguments): Promise<any>;
}

export type EthChainInfo = {
  chainId: string;
}

export type CosmosChainInfo = {
  chainId: string;
  lcd: string;
  denom: string;
  ibcChannels: { [key in SupportedCosmosChain]?: string }
}

export enum CosmosWalletType {
  Keplr = 'Keplr'
}

export type DirectSignDoc = {
  chainId: string;
  bodyBytes: Uint8Array;
  authInfoBytes: Uint8Array;
  accountNumber: Long;
}

export enum CosmosBroadcastSource {
  Lcd,
  Wallet
}

export interface ICosmosWalletManager {
  init (): Promise<void>;
  connect (chain: SupportedCosmosChain, walletType: CosmosWalletType): Promise<void>;
  sign (chain: SupportedCosmosChain, messages: google.protobuf.IAny[]): Promise<DirectSignResponse>;
  broadcast (chain: SupportedCosmosChain, txBytes: Uint8Array, broadCastMode: cosmos.tx.v1beta1.BroadcastMode, broadCastSource: CosmosBroadcastSource): Promise<string>;
}

export interface ICosmosWallet {
  connect: (chainId: string) => Promise<void>;
  getAccount: (chainId: string) => Promise<ICosmosSdkAccount>;
  sign: (chainId: string, signer: string, signDoc: cosmos.tx.v1beta1.SignDoc) => Promise<DirectSignResponse>;
  sendTx: (chainId: string, txBytes: Uint8Array, mode: cosmos.tx.v1beta1.BroadcastMode) => Promise<Uint8Array>;
  addChain: (chainId: string) => Promise<void>;
  onAccountChange?: (handler: AccountChangeEventHandler) => any;
  onNetworkChange?: (handler: NetworkChangeEventHandler) => any;
}

export type Erc20ContractMethods = {
  balanceOf: (ethAddress: string) => ContractSendMethod;
  name: () => ContractSendMethod;
  decimals: () => ContractSendMethod;
  symbol: () => ContractSendMethod;
  approve: (spender: string, amount: string) => ContractSendMethod;
}

export type GravityBridgetContractMethods = {
  sendToCosmos: (erc20Address: string, gravityBridgeAddress: string, amount: string) => ContractSendMethod;
  deployERC20: (cosmosDenom: string, tokenName: string, symbol: string, decimal: number) => ContractSendMethod;
}

export class NoMetaMaskWalletError extends Error {}
export class MetaMaskPendingRequestError extends Error {}
export class NoKeplrWalletError extends Error {}

export interface Price {
  readonly currency: string;
  // eslint-disable-next-line camelcase
  readonly current_price: number;
}

export interface PriceInfo {
  denom: string;
  // eslint-disable-next-line camelcase
  last_updated: string;
  prices: Price[]
}

export interface BridgeFee {
  id: number;
  label: string;
  denom: string;
  amount: string;
  amountInCurrency: string;
}

export interface ITransfer {
  fromChain: SupportedChain,
  toChain: SupportedChain,
  token: IToken,
  fromAddress: string,
  toAddress: string,
  amount: string,
  bridgeFee?: BridgeFee
}

export type ChainViewInfo = {
  chain: SupportedChain
  name: string
  image: string
  supportedWallets: Array<EthWalletType | CosmosWalletType>
  toChains: SupportedChain[]
  head: number
  tail: number
}<|MERGE_RESOLUTION|>--- conflicted
+++ resolved
@@ -18,11 +18,7 @@
   Osmosis = 'osmosis',
   Stargaze = 'stargaze',
   Cosmos = 'cosmos',
-<<<<<<< HEAD
   Cheqd = 'cheqd'
-=======
-  Iris = 'iris'
->>>>>>> 7db17d44
 }
 
 export enum SupportedEthChain {
@@ -34,11 +30,7 @@
   Osmosis = 'osmosis',
   Stargaze = 'stargaze',
   Cosmos = 'cosmos',
-<<<<<<< HEAD
   Cheqd = 'cheqd'
-=======
-  Iris = 'iris'
->>>>>>> 7db17d44
 }
 
 export interface IERC20Token {
