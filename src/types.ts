import { AminoSignResponse, StdSignDoc, AminoMsg } from '@cosmjs/amino';
import { DirectSignResponse } from '@cosmjs/proto-signing';
import { cosmos, google } from 'constants/cosmos-v0.44.5';
import { EventEmitter } from 'events';
import Long from 'long';
import Web3Manager from 'services/eth-wallet/web3-manager';
import { AbstractProvider, RequestArguments } from 'web3-core';
import { ContractSendMethod } from 'web3-eth-contract';

export enum ThemeType {
  Dark = 'dark',
  Light = 'light'
}

export enum SupportedChain {
  Eth = 'eth',
  GravityBridge = 'gravityBridge',
  Osmosis = 'osmosis',
  Stargaze = 'stargaze',
  Cosmos = 'cosmos',
<<<<<<< HEAD
  Axelar = 'axelar',
  Terra = 'terra'
=======
  Cheqd = 'cheqd',
  Iris = 'iris',
  Chihuahua = 'chihuahua'
>>>>>>> 28c6e89c
}

export enum SupportedEthChain {
  Eth = 'eth',
}

export enum SupportedCosmosChain {
  GravityBridge = 'gravityBridge',
  Osmosis = 'osmosis',
  Stargaze = 'stargaze',
  Cosmos = 'cosmos',
<<<<<<< HEAD
  Axelar = 'axelar',
  Terra = 'terra'
=======
  Cheqd = 'cheqd',
  Iris = 'iris',
  Chihuahua = 'chihuahua'
>>>>>>> 28c6e89c
}

export interface IERC20Token {
  readonly chainId: string;
  readonly address: string;
  readonly name?: string;
  readonly decimals: number;
  readonly symbol: string;
  readonly logoURI?: string;
  balance?: string;
  priceDenom?: string;
}

export interface ICosmosToken {
  readonly chainId: string;
  readonly name?: string;
  readonly denom: string;
  readonly decimals: number;
  readonly symbol: string;
  readonly logoURI?: string;
  balance?: string;
  priceDenom?: string;
}

export type TokenInfo = IERC20Token | ICosmosToken;
export interface IToken {
  isErc20: boolean;
  isCosmos: boolean;
  erc20?: IERC20Token;
  cosmos?: ICosmosToken;
}

export interface IAccount {
  address: string;
  balance: string;
}

export interface ICosmosSdkAccount extends IAccount {
  pubKey: Uint8Array;
}

// eslint-disable-next-line @typescript-eslint/no-empty-interface
export interface IEthAccount extends IAccount {}
export type SupportedAccount = ICosmosSdkAccount | IEthAccount;
export enum EthWalletType {
  MetaMask = 'MetaMask'
}

export enum EthWalletEvent {
  AccountChange,
  NetworkChange
}

export type AccountChangeEventHandler = (accounts: string[]) => void;
export type NetworkChangeEventHandler = (data: any) => void;

export interface IEthWalletManager {
  init (ethChain: SupportedEthChain): Promise<void>;
  connect (chain: SupportedEthChain, walletType: EthWalletType): Promise<void>;
  disconnect: (chain: SupportedEthChain) => Promise<void>;
  getERC20Info (chain: SupportedEthChain, contractAddress: string): Promise<IERC20Token | null>;
  updateAccount (chain: SupportedEthChain): Promise<void>;
  getERC20Balance (chain: SupportedEthChain, contractAddress: string, ownerAddress: string): Promise<string>;
  getWeb3 (chain: SupportedEthChain): Promise<Web3Manager | null>;
}

export interface IEthWallet {
  type: EthWalletType;
  connect: (chain: SupportedEthChain) => Promise<void>;
  checkConnection: (chain: SupportedEthChain) => Promise<boolean>;
  getAccount: () => Promise<IEthAccount>;
  updateNetwork: (chain: SupportedEthChain) => Promise<boolean>;
  getWeb3: () => Promise<Web3Manager | null>;
  isSupportMultiConnection: () => boolean;
  registerAccountChangeHandler: (handler: AccountChangeEventHandler) => void;
  registerNetworkChangeHandler: (handler: NetworkChangeEventHandler) => void;
  unregisterAccountChangeHandler: () => void;
  unregisterNetworkChangeHandler: () => void;
}

export interface MetaMaskProvider extends AbstractProvider, EventEmitter {
  isMetaMask?: boolean;
  request (args: RequestArguments): Promise<any>;
}

export type EthChainInfo = {
  chainId: string;
}

export type CosmosChainInfo = {
  chainId: string;
  lcd: string;
  bech32Prefix: string;
  denom: string;
  path: number[];
  ibcChannels: { [key in SupportedCosmosChain]?: string };
  supportZeroFee: boolean;
}

export enum CosmosWalletType {
  Keplr = 'Keplr',
  Ledger = 'Ledger'
}

export type DirectSignDoc = {
  chainId: string;
  bodyBytes: Uint8Array;
  authInfoBytes: Uint8Array;
  accountNumber: Long;
}

export enum BroadcastSource {
  Lcd,
  Wallet
}

export interface ICosmosWalletManager {
  init (): Promise<void>;
  connect (chain: SupportedCosmosChain, walletType: CosmosWalletType): Promise<void>;
  disconnect: (chain: SupportedCosmosChain) => Promise<void>;
  canSignDirect: (chain: SupportedCosmosChain) => Promise<boolean>;
  canSignAmino: (chain: SupportedCosmosChain) => Promise<boolean>;
  signDirect (chain: SupportedCosmosChain, messages: google.protobuf.IAny[], feeAmount: string, gasLimit: number, memo: string): Promise<DirectSignResponse>;
  signAmino (chain: SupportedCosmosChain, messages: AminoMsg[], feeAmount: string, gasLimit: number, memo: string): Promise<AminoSignResponse>;
  broadcast (chain: SupportedCosmosChain, txBytes: Uint8Array, broadCastMode: cosmos.tx.v1beta1.BroadcastMode, broadCastSource: BroadcastSource): Promise<string>;
}

export interface ICosmosWallet {
  type: CosmosWalletType;
  keepConnection: boolean;
  isSupportDirectSign(chainInfo: CosmosChainInfo): Promise<boolean>;
  isSupportAminoSign(chainInfo: CosmosChainInfo): Promise<boolean>;
  isSupportBroadcast(chainInfo: CosmosChainInfo): Promise<boolean>;
  connect: (chainInfo: CosmosChainInfo) => Promise<void>;
  getAccount: (chainInfo: CosmosChainInfo) => Promise<ICosmosSdkAccount>;
  signDirect: (chainInfo: CosmosChainInfo, signer: string, signDoc: cosmos.tx.v1beta1.SignDoc) => Promise<DirectSignResponse>;
  signAmino: (chainInfo: CosmosChainInfo, signer: string, signDoc: StdSignDoc) => Promise<AminoSignResponse>;
  sendTx: (chainId: string, txBytes: Uint8Array, mode: cosmos.tx.v1beta1.BroadcastMode) => Promise<Uint8Array>;
  addChain: (chainId: string) => Promise<void>;
  registerAccountChangeHandler: (handler: AccountChangeEventHandler) => void;
  registerNetworkChangeHandler: (handler: NetworkChangeEventHandler) => void;
  unregisterAccountChangeHandler: () => void;
  unregisterNetworkChangeHandler: () => void;
}

export type Erc20ContractMethods = {
  balanceOf: (ethAddress: string) => ContractSendMethod;
  name: () => ContractSendMethod;
  decimals: () => ContractSendMethod;
  symbol: () => ContractSendMethod;
  approve: (spender: string, amount: string) => ContractSendMethod;
}

export type GravityBridgetContractMethods = {
  sendToCosmos: (erc20Address: string, gravityBridgeAddress: string, amount: string) => ContractSendMethod;
  deployERC20: (cosmosDenom: string, tokenName: string, symbol: string, decimal: number) => ContractSendMethod;
}

export class NoMetaMaskWalletError extends Error {}
export class MetaMaskPendingRequestError extends Error {}
export class NoKeplrWalletError extends Error {}

export interface Price {
  readonly currency: string;
  // eslint-disable-next-line camelcase
  readonly current_price: number;
}

export interface PriceInfo {
  denom: string;
  // eslint-disable-next-line camelcase
  last_updated: string;
  prices: Price[]
}

export interface BridgeFee {
  id: number;
  label: string;
  denom: string;
  amount: string;
  amountInCurrency: string;
}

export interface ITransfer {
  fromChain: SupportedChain,
  toChain: SupportedChain,
  token: IToken,
  fromAddress: string,
  toAddress: string,
  amount: string,
  feeAmount?: string,
  memo?: string,
  bridgeFee?: BridgeFee
}

export type ChainViewInfo = {
  chain: SupportedChain
  name: string
  image: string
  supportedWallets: Array<EthWalletType | CosmosWalletType>
  toChains: SupportedChain[]
  head: number
  tail: number
}

export type WalletType = CosmosWalletType | EthWalletType;<|MERGE_RESOLUTION|>--- conflicted
+++ resolved
@@ -18,14 +18,11 @@
   Osmosis = 'osmosis',
   Stargaze = 'stargaze',
   Cosmos = 'cosmos',
-<<<<<<< HEAD
-  Axelar = 'axelar',
-  Terra = 'terra'
-=======
   Cheqd = 'cheqd',
   Iris = 'iris',
+  Axelar = 'axelar',
+  Terra = 'terra',
   Chihuahua = 'chihuahua'
->>>>>>> 28c6e89c
 }
 
 export enum SupportedEthChain {
@@ -37,14 +34,11 @@
   Osmosis = 'osmosis',
   Stargaze = 'stargaze',
   Cosmos = 'cosmos',
-<<<<<<< HEAD
   Axelar = 'axelar',
-  Terra = 'terra'
-=======
+  Iris = 'iris',
+  Terra = 'terra',
   Cheqd = 'cheqd',
-  Iris = 'iris',
   Chihuahua = 'chihuahua'
->>>>>>> 28c6e89c
 }
 
 export interface IERC20Token {
