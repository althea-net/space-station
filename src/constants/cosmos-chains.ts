--- conflicted
+++ resolved
@@ -93,19 +93,25 @@
 const axelar: CosmosChainInfo = {
   chainId: 'axelar-dojo-1',
   lcd: 'https://lcd-axelar.cosmostation.io',
+  bech32Prefix: 'axelar',
+  path: [44, 118, 0, 0, 0],
   denom: 'uaxl',
   ibcChannels: {
     [SupportedCosmosChain.Terra]: 'channel-0'
-  }
+  },
+  supportZeroFee: false
 };
 
 const terra: CosmosChainInfo = {
   chainId: 'columbus-5',
   lcd: 'https://lcd.terra.dev',
+  bech32Prefix: 'terra',
+  path: [44, 118, 0, 0, 0],
   denom: 'uluna',
   ibcChannels: {
     [SupportedCosmosChain.Axelar]: 'channel-19'
-  }
+  },
+  supportZeroFee: false
 };
 
 const chainInfoMap: Record<SupportedCosmosChain, CosmosChainInfo> = {
@@ -113,14 +119,11 @@
   cosmos,
   osmosis,
   stargaze,
-<<<<<<< HEAD
   axelar,
-  terra
-=======
+  terra,
   cheqd,
   iris,
   chihuahua
->>>>>>> 28c6e89c
 };
 
 export function findChainInfoByChainId (chainId: string): CosmosChainInfo | undefined {
