import './ChainSelector.css';

import classNames from 'classnames';
import Box from 'components/Box';
import ChainSelectDialog from 'components/ChainSelectDialog';
import IconButton from 'components/IconButton';
import Text from 'components/Text';
import useAccount from 'hooks/use-account';
import useConnectedWallet from 'hooks/use-connected-wallet';
import arrowIcon from 'images/arrow-icon.png';
import { ReactComponent as ArrowNoTailIcon } from 'images/arrow-no-tail.svg';
import CosmosChainLogo from 'images/cosmos-chain-logo.png';
import EthChainLogo from 'images/eth-chain-logo.png';
import GbChainLogo from 'images/gb-chain-logo.png';
import IrisChainLogo from 'images/iris-chain-logo.png';
import OsmosisChainLogo from 'images/osmosis-chain-logo.png';
import StargazeChainLogo from 'images/stargaze-chain-logo.png';
import CheqdChainLogo from 'images/cheqd-chain-logo.png';
import _ from 'lodash';
import React, { useCallback, useEffect, useState } from 'react';
import cosmosWalletManager from 'services/cosmos-wallet/cosmos-wallet-manager';
import ethWalletManager from 'services/eth-wallet/eth-wallet-manager';
import loggerFactory from 'services/util/logger-factory';
import toastService from 'services/util/toast-service';
import typeHelper from 'services/util/type-helper';
import {
  ChainViewInfo,
  CosmosWalletType,
  EthWalletType,
  MetaMaskPendingRequestError,
  NoKeplrWalletError,
  NoMetaMaskWalletError,
  SupportedAccount,
  SupportedChain,
} from 'types';

const logger = loggerFactory.getLogger('[ChainSelector]');

type ChainSelectorProps = {
  fromChain: SupportedChain,
  toChain: SupportedChain,
  selectFromChain: (chain: SupportedChain) => void,
  selectToChain: (chain: SupportedChain) => void,
  toggle: (fromChain: SupportedChain, toChain: SupportedChain) => void
}

const SUPPORTED_CHAIN_MAP: Record<SupportedChain, ChainViewInfo> = {
  [SupportedChain.Eth]: {
    chain: SupportedChain.Eth,
    name: 'Ethereum',
    image: EthChainLogo,
    supportedWallets: [EthWalletType.MetaMask],
    toChains: [SupportedChain.GravityBridge],
    head: 8,
    tail: 8
  },
  [SupportedChain.GravityBridge]: {
    chain: SupportedChain.GravityBridge,
    name: 'Gravity Bridge',
    image: GbChainLogo,
    supportedWallets: [CosmosWalletType.Keplr],
    toChains: [
      SupportedChain.Eth,
      SupportedChain.Osmosis,
      SupportedChain.Stargaze,
      SupportedChain.Iris
    ],
    head: 8,
    tail: 8
  },
  [SupportedChain.Osmosis]: {
    chain: SupportedChain.Osmosis,
    name: 'Osmosis',
    image: OsmosisChainLogo,
    supportedWallets: [CosmosWalletType.Keplr],
    toChains: [SupportedChain.GravityBridge],
    head: 8,
    tail: 8
  },
  [SupportedChain.Cosmos]: {
    chain: SupportedChain.Cosmos,
    name: 'Cosmos',
    image: CosmosChainLogo,
    supportedWallets: [CosmosWalletType.Keplr],
    toChains: [SupportedChain.GravityBridge],
    head: 8,
    tail: 8
  },
  [SupportedChain.Stargaze]: {
    chain: SupportedChain.Stargaze,
    name: 'Stargaze',
    image: StargazeChainLogo,
    supportedWallets: [CosmosWalletType.Keplr],
    toChains: [SupportedChain.GravityBridge],
    head: 8,
    tail: 8
  },
<<<<<<< HEAD
  [SupportedChain.Cheqd]: {
    chain: SupportedChain.Cheqd,
    name: 'Cheqd',
    image: CheqdChainLogo,
=======
  [SupportedChain.Iris]: {
    chain: SupportedChain.Iris,
    name: 'Iris',
    image: IrisChainLogo,
>>>>>>> 7db17d44
    supportedWallets: [CosmosWalletType.Keplr],
    toChains: [SupportedChain.GravityBridge],
    head: 8,
    tail: 8
  }
};

const ChainSelector: React.FC<ChainSelectorProps> = ({ fromChain, toChain, selectFromChain, selectToChain, toggle }) => {
  const [fromChainDialogOpened, setFromChainDialogOpened] = useState<boolean>(false);
  const [toChainDialogOpened, setToChainDialogOpened] = useState<boolean>(false);
  const fromChainInfo = SUPPORTED_CHAIN_MAP[fromChain];
  const toChainInfo = SUPPORTED_CHAIN_MAP[toChain];
  const disableToChainSelector = _.size(fromChainInfo.toChains) === 1;
  const fromAccount = useAccount(fromChain);
  const fromConnectedWallet = useConnectedWallet(fromChain);
  const fromAddress = getAddress(fromAccount, fromChainInfo);
  const toAccount = useAccount(toChain);
  const toConnectedWallet = useConnectedWallet(toChain);
  const toAddress = getAddress(toAccount, toChainInfo);

  useEffect(() => {
    if (!_.includes(fromChainInfo.toChains, toChain)) {
      selectToChain(fromChainInfo.toChains[0]);
    }
  }, [fromChain, toChain]);

  const onOpenFromChainSelector = useCallback(() => {
    setFromChainDialogOpened(true);
  }, []);

  const onCloseFromChainSelector = useCallback(() => {
    setFromChainDialogOpened(false);
  }, []);

  const onOpenToChainSelector = useCallback(() => {
    setToChainDialogOpened(true);
  }, []);

  const onCloseToChainSelector = useCallback(() => {
    setToChainDialogOpened(false);
  }, []);

  const onConnectFromChainWallet = useCallback((walletType: EthWalletType | CosmosWalletType) => {
    connectChain(fromChain, walletType);
  }, [fromChain]);

  const onConnectToChainWallet = useCallback((walletType: EthWalletType | CosmosWalletType) => {
    connectChain(toChain, walletType);
  }, [toChain]);

  const toggleDirection = useCallback(() => {
    toggle(toChain, fromChain);
  }, [fromChain, toChain, toggle]);

  return (
    <Box className="chain-selector-container" density={1} depth={1}>
      <div className="chain-selector-source">
        <Text className="chain-selector-heading" size="small" muted>Source</Text>
        <div className={classNames('chain-selector')} onClick={onOpenFromChainSelector}>
          <img
            className="chain-selector-chain-icon"
            src={fromChainInfo.image}
            alt="From Chain"
          />
          <Text className="chain-selector-chain-name" size="small">
            {fromChainInfo.name}
          </Text>
          <IconButton size="small">
            <ArrowNoTailIcon/>
          </IconButton>
        </div>
        {fromAccount === undefined
          ? <button className="chain-selector-wallet-connect-button" onClick={onConnectFromChainWallet.bind(null, fromChainInfo.supportedWallets[0])}>
              {_.map(fromChainInfo.supportedWallets, (wallet, i) => (
                <span key={i} className={classNames('chain-selector-wallet-icon', wallet)}></span>
              ))}
              Connect
            </button>
          : <button className="chain-selector-wallet-connect-button disabled">
              <span className={classNames('chain-selector-wallet-icon', fromConnectedWallet)}></span>
              <span className="chain-selector-connected-address">{ fromAddress }</span>
            </button>
        }
      </div>
      <button className="chain-selector-toggle-button" onClick={toggleDirection}>
        <img className="chain-selector-toggle-image" src={arrowIcon} alt="toggle"/>
      </button>
      <div className="chain-selector-dest">
        <Text className="chain-selector-heading" size="small" muted>Destination</Text>
        <div className={classNames('chain-selector', { disabled: disableToChainSelector })} onClick={onOpenToChainSelector}>
          <img
            className="chain-selector-chain-icon"
            src={toChainInfo.image}
            alt="To Chain"
          />
          <Text className="chain-selector-chain-name" size="small">
            {toChainInfo.name}
          </Text>
          { !disableToChainSelector
            ? <IconButton size="small">
                <ArrowNoTailIcon/>
              </IconButton>
            : ''
          }
        </div>
        { toAccount === undefined
          ? <button className="chain-selector-wallet-connect-button" onClick={onConnectToChainWallet.bind(null, toChainInfo.supportedWallets[0])}>
              {_.map(toChainInfo.supportedWallets, (wallet, i) => (
                <span key={i} className={classNames('chain-selector-wallet-icon', wallet)}></span>
              ))}
              Connect
            </button>
          : <button className="chain-selector-wallet-connect-button disabled">
              <span className={classNames('chain-selector-wallet-icon', toConnectedWallet)}></span>
              <span className="chain-selector-connected-address">{ toAddress }</span>
            </button>
          }
      </div>
      {fromChainDialogOpened
        ? <ChainSelectDialog
            chains={_.values(SUPPORTED_CHAIN_MAP)}
            select={selectFromChain}
            close={onCloseFromChainSelector}/>
        : <></>
      }
      {!disableToChainSelector && toChainDialogOpened
        ? <ChainSelectDialog
            chains={getToChains(fromChain)}
            select={selectToChain}
            close={onCloseToChainSelector}/>
        : <></>
      }
    </Box>
  );
};

async function connectChain (chain: SupportedChain, walletType: EthWalletType | CosmosWalletType): Promise<void> {
  if (typeHelper.isSupportedEthChain(chain) && walletType === EthWalletType.MetaMask) {
    try {
      if (typeHelper.isSupportedEthChain(chain)) {
        await ethWalletManager.connect(chain, walletType);
      }
    } catch (error) {
      if (error instanceof MetaMaskPendingRequestError) {
        toastService.showFailToast('Please check Metamask', 'Some requests are pending!');
      } else if (error instanceof NoMetaMaskWalletError) {
        toastService.showFailToast("Can't find Meta Mask",
          <>
            Please install Metamask - <a href="https://chrome.google.com/webstore/detail/metamask/nkbihfbeogaeaoehlefnkodbefgpgknn" target="_blank" rel="noopener noreferrer">HERE</a>
          </>
        );
      } else {
        toastService.showFailToast('Metamask required', 'Please try again');
      }
    }
  } else if (typeHelper.isSupportedCosmosChain(chain) && walletType === CosmosWalletType.Keplr) {
    try {
      await cosmosWalletManager.connect(chain, walletType);
    } catch (error) {
      if (error instanceof NoKeplrWalletError) {
        toastService.showFailToast('Kepler extension required',
          <>
            Please install Keplr - <a href="https://chrome.google.com/webstore/detail/keplr/dmkamcknogkgcdfhhbddcghachkejeap" target="_blank" rel="noopener noreferrer">HERE</a>
          </>
        );
      } else {
        toastService.showFailToast("Can't connect to Keplr", 'Please try again');
      }
    }
  }
}

function getAddress (account: SupportedAccount | undefined, chainInfo: ChainViewInfo): string {
  if (account === undefined) {
    return '';
  }

  if (_.startsWith(account.address, '0x')) {
    return shortenAddress(account.address, chainInfo.head, chainInfo.tail);
  } else {
    return shortenAddress(account.address, chainInfo.head, chainInfo.tail);
  }
}

function shortenAddress (str: string, head: number, tail: number): string {
  if (_.size(str) <= head + tail) {
    return str;
  } else {
    const pattern = new RegExp(`^(\\w{${head}})\\w+(\\w{${tail}})$`, 'g');
    const result = pattern.exec(str);
    if (result !== null && result[1] && result[2]) {
      return `${result[1]}...${result[2]}`;
    } else {
      return str;
    }
  }
}

function getToChains (chain: SupportedChain): ChainViewInfo[] {
  const chainInfo = SUPPORTED_CHAIN_MAP[chain];
  return _.map(chainInfo.toChains, (chain) => SUPPORTED_CHAIN_MAP[chain]);
}

export default ChainSelector;<|MERGE_RESOLUTION|>--- conflicted
+++ resolved
@@ -12,7 +12,6 @@
 import CosmosChainLogo from 'images/cosmos-chain-logo.png';
 import EthChainLogo from 'images/eth-chain-logo.png';
 import GbChainLogo from 'images/gb-chain-logo.png';
-import IrisChainLogo from 'images/iris-chain-logo.png';
 import OsmosisChainLogo from 'images/osmosis-chain-logo.png';
 import StargazeChainLogo from 'images/stargaze-chain-logo.png';
 import CheqdChainLogo from 'images/cheqd-chain-logo.png';
@@ -63,7 +62,7 @@
       SupportedChain.Eth,
       SupportedChain.Osmosis,
       SupportedChain.Stargaze,
-      SupportedChain.Iris
+      SupportedChain.Cheqd
     ],
     head: 8,
     tail: 8
@@ -95,17 +94,10 @@
     head: 8,
     tail: 8
   },
-<<<<<<< HEAD
   [SupportedChain.Cheqd]: {
     chain: SupportedChain.Cheqd,
     name: 'Cheqd',
     image: CheqdChainLogo,
-=======
-  [SupportedChain.Iris]: {
-    chain: SupportedChain.Iris,
-    name: 'Iris',
-    image: IrisChainLogo,
->>>>>>> 7db17d44
     supportedWallets: [CosmosWalletType.Keplr],
     toChains: [SupportedChain.GravityBridge],
     head: 8,
