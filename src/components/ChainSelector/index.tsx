--- conflicted
+++ resolved
@@ -119,7 +119,6 @@
     head: 8,
     tail: 8
   },
-<<<<<<< HEAD
   [SupportedChain.Axelar]: {
     chain: SupportedChain.Axelar,
     name: 'Axelar',
@@ -135,7 +134,9 @@
     image: StargazeChainLogo,
     supportedWallets: [CosmosWalletType.Keplr],
     toChains: [SupportedChain.Axelar],
-=======
+    head: 8,
+    tail: 8
+  },
   [SupportedChain.Iris]: {
     chain: SupportedChain.Iris,
     name: 'Iris',
@@ -155,7 +156,6 @@
       CosmosWalletType.Keplr
     ],
     toChains: [SupportedChain.GravityBridge],
->>>>>>> 28c6e89c
     head: 8,
     tail: 8
   }
